--- conflicted
+++ resolved
@@ -21,15 +21,9 @@
   </ItemGroup>
 
   <ItemGroup>
-<<<<<<< HEAD
-    <PackageReference Include="Microsoft.AspNetCore.JsonPatch" Version="6.0.2" />
-    <PackageReference Include="Microsoft.AspNetCore.Mvc.NewtonsoftJson" Version="6.0.2" />
-    <PackageReference Include="Microsoft.AspNetCore.OData" Version="8.0.8" />
-=======
     <PackageReference Include="Microsoft.AspNetCore.JsonPatch" Version="6.0.9" />
     <PackageReference Include="Microsoft.AspNetCore.Mvc.NewtonsoftJson" Version="6.0.9" />
     <PackageReference Include="Microsoft.AspNetCore.OData" Version="8.0.11" />
->>>>>>> 85c6f6f3
     <PackageReference Include="Newtonsoft.Json" Version="13.0.2" />
   </ItemGroup>
   <ItemGroup>
