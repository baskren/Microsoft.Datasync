--- conflicted
+++ resolved
@@ -46,13 +46,8 @@
 	<!--
 	<ItemGroup Condition="$(TargetFramework.StartsWith('monoandroid'))">
 		<Compile Include="Platforms\android\*.cs" />
-<<<<<<< HEAD
-		<PackageReference Include="Xamarin.Essentials" Version="1.7.0" />
-		<PackageReference Include="Xamarin.AndroidX.Browser" Version="1.3.0.10" />
-=======
 		<PackageReference Include="Xamarin.Essentials" Version="1.7.4" />
 		<PackageReference Include="Xamarin.AndroidX.Browser" Version="1.4.0" />
->>>>>>> 8c4ce4a4
 		<PackageReference Include="System.Threading.Tasks.Dataflow" Version="6.0.0" />
 	</ItemGroup>
 	-->
@@ -105,29 +100,20 @@
 		<Compile Include="Platforms\net6\*.cs" />
 		<PackageReference Include="Microsoft.JSInterop" Version="6.0.13" />
 	</ItemGroup>
-<<<<<<< HEAD
 	-->
 
-=======
 	
-	<PropertyGroup Condition="$(TargetFramework.StartsWith('net6.0'))">
+	<PropertyGroup Condition="$(TargetFramework.StartsWith('net7.0'))">
 		<DefineConstants>$(DefineConstants);HAS_DATEONLY;HAS_TIMEONLY</DefineConstants>
 	</PropertyGroup>
 	
-		
->>>>>>> 8c4ce4a4
 	<!-- .NET Standard 2.0 Platform Support -->
 	<!-- IS THIS .NET STD (.NET7)? -->
 	<ItemGroup Condition="$(TargetFramework) == 'net7.0'">
 		<Compile Include="Platforms\netstandard\*.cs" />
-    <!--
 		<PackageReference Include="Microsoft.Bcl.AsyncInterfaces" Version="6.0.0" />
 		<PackageReference Include="System.Threading.Tasks.Dataflow" Version="6.0.0" />
-<<<<<<< HEAD
-    -->
-=======
 		<PackageReference Include="System.Memory" Version="4.5.4" PrivateAssets="compile;contentfiles;build;analyzers" />
->>>>>>> 8c4ce4a4
 	</ItemGroup>
 
 	<!-- Common package requirements -->
